--- conflicted
+++ resolved
@@ -19,11 +19,7 @@
 
 
 #autodoc_mock_imports = ['proj4', 'gdal', 'osr','ogr', 'cv2', 'scikit-image',
-<<<<<<< HEAD
-#                        'skimage', 'skimage.feature', 'sklearn', 'osgeo']
-=======
 #                        'skimage', 'skimage.feature', 'sklearn', 'osgeo', 'plio']
->>>>>>> f717f4e8
 
 '''
 class Mock(MagicMock):
