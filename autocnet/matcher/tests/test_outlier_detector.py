--- conflicted
+++ resolved
@@ -91,7 +91,6 @@
     def test_suppress(self):
         self.suppression_obj.k = 30
         self.suppression_obj.suppress()
-<<<<<<< HEAD
         self.assertIn(self.suppression_obj.mask.sum(), list(range(27, 34)))
 
         with warnings.catch_warnings(record=True) as w:
@@ -99,8 +98,3 @@
             self.suppression_obj.suppress()
             self.assertEqual(len(w), 1)
             self.assertTrue(issubclass(w[0].category, UserWarning))
-
-
-=======
-        self.assertIn(self.suppression_obj.mask.sum(), list(range(27, 34)))
->>>>>>> 3cc29457
