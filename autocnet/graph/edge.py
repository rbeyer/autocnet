--- conflicted
+++ resolved
@@ -3,12 +3,10 @@
 
 import numpy as np
 import pandas as pd
-<<<<<<< HEAD
+
+from scipy.spatial.distance import cdist
 from scipy.spatial import Voronoi
 import cv2
-=======
-from scipy.spatial.distance import cdist
->>>>>>> 2acbb126
 
 from autocnet.utils import utils
 from autocnet.matcher import health
